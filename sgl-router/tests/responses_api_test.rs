// Integration test for Responses API

use axum::http::StatusCode;
<<<<<<< HEAD
use sglang_router_rs::protocols::{
    GenerationRequest, ReasoningEffort, ResponseInput, ResponseReasoningParam, ResponseTool,
    ResponseToolType, ResponsesRequest, ServiceTier, ToolChoice, ToolChoiceValue, Truncation,
    UsageInfo,
=======
use sglang_router_rs::protocols::common::{
    GenerationRequest, ToolChoice, ToolChoiceValue, UsageInfo,
};
use sglang_router_rs::protocols::responses::{
    ReasoningEffort, ResponseInput, ResponseReasoningParam, ResponseStatus, ResponseTool,
    ResponseToolType, ResponsesRequest, ResponsesResponse, ServiceTier, Truncation,
>>>>>>> b07380ab
};

mod common;
use common::mock_mcp_server::MockMCPServer;
use common::mock_worker::{HealthStatus, MockWorker, MockWorkerConfig, WorkerType};
use sglang_router_rs::config::{
    CircuitBreakerConfig, ConnectionMode, HealthCheckConfig, PolicyConfig, RetryConfig,
    RouterConfig, RoutingMode,
};
use sglang_router_rs::routers::RouterFactory;

#[tokio::test]
async fn test_non_streaming_mcp_minimal_e2e_with_persistence() {
    // Start mock MCP server
    let mut mcp = MockMCPServer::start().await.expect("start mcp");

    // Write a temp MCP config file
    let mcp_yaml = format!(
        "servers:\n  - name: mock\n    protocol: streamable\n    url: {}\n",
        mcp.url()
    );
    let dir = tempfile::tempdir().expect("tmpdir");
    let cfg_path = dir.path().join("mcp.yaml");
    std::fs::write(&cfg_path, mcp_yaml).expect("write mcp cfg");

    // Start mock OpenAI worker
    let mut worker = MockWorker::new(MockWorkerConfig {
        port: 0,
        worker_type: WorkerType::Regular,
        health_status: HealthStatus::Healthy,
        response_delay_ms: 0,
        fail_rate: 0.0,
    });
    let worker_url = worker.start().await.expect("start worker");

    // Build router config (HTTP OpenAI mode)
    let router_cfg = RouterConfig {
        chat_template: None,
        mode: RoutingMode::OpenAI {
            worker_urls: vec![worker_url],
        },
        connection_mode: ConnectionMode::Http,
        policy: PolicyConfig::Random,
        host: "127.0.0.1".to_string(),
        port: 0,
        max_payload_size: 8 * 1024 * 1024,
        request_timeout_secs: 60,
        worker_startup_timeout_secs: 5,
        worker_startup_check_interval_secs: 1,
        dp_aware: false,
        api_key: None,
        discovery: None,
        metrics: None,
        log_dir: None,
        log_level: Some("warn".to_string()),
        request_id_headers: None,
        max_concurrent_requests: 32,
        queue_size: 0,
        queue_timeout_secs: 5,
        rate_limit_tokens_per_second: None,
        cors_allowed_origins: vec![],
        retry: RetryConfig::default(),
        circuit_breaker: CircuitBreakerConfig::default(),
        disable_retries: false,
        disable_circuit_breaker: false,
        health_check: HealthCheckConfig::default(),
        enable_igw: false,
        model_path: None,
        tokenizer_path: None,
        history_backend: sglang_router_rs::config::HistoryBackend::Memory,
        oracle: None,
        reasoning_parser: None,
        tool_call_parser: None,
    };

    // Create router and context
    let ctx = common::create_test_context(router_cfg);
    let router = RouterFactory::create_router(&ctx).await.expect("router");

    // Build a simple ResponsesRequest that will trigger the tool call
    let req = ResponsesRequest {
        background: Some(false),
        include: None,
        input: ResponseInput::Text("search something".to_string()),
        instructions: Some("Be brief".to_string()),
        max_output_tokens: Some(64),
        max_tool_calls: None,
        metadata: None,
        model: Some("mock-model".to_string()),
        parallel_tool_calls: Some(true),
        previous_response_id: None,
        reasoning: None,
        service_tier: Some(ServiceTier::Auto),
        store: Some(true),
        stream: Some(false),
        temperature: Some(0.2),
        tool_choice: Some(ToolChoice::default()),
        tools: Some(vec![ResponseTool {
            r#type: ResponseToolType::Mcp,
            server_url: Some(mcp.url()),
            authorization: None,
            server_label: Some("mock".to_string()),
            server_description: None,
            require_approval: None,
            allowed_tools: None,
        }]),
        top_logprobs: Some(0),
        top_p: None,
        truncation: Some(Truncation::Disabled),
        user: None,
        request_id: Some("resp_test_mcp_e2e".to_string()),
        priority: 0,
        frequency_penalty: Some(0.0),
        presence_penalty: Some(0.0),
        stop: None,
        top_k: -1,
        min_p: 0.0,
        repetition_penalty: 1.0,
        conversation: None,
    };

    let resp = router
        .route_responses(None, &req, req.model.as_deref())
        .await;

    assert_eq!(resp.status(), StatusCode::OK);

    let body_bytes = axum::body::to_bytes(resp.into_body(), usize::MAX)
        .await
        .expect("Failed to read response body");
    let body_json: serde_json::Value =
        serde_json::from_slice(&body_bytes).expect("Failed to parse response JSON");

    let output = body_json
        .get("output")
        .and_then(|v| v.as_array())
        .expect("response output missing");
    assert!(!output.is_empty(), "expected at least one output item");

    // Verify mcp_list_tools item is present
    let list_tools_item = output
        .iter()
        .find(|entry| {
            entry.get("type") == Some(&serde_json::Value::String("mcp_list_tools".into()))
        })
        .expect("missing mcp_list_tools output item");

    assert_eq!(
        list_tools_item.get("server_label").and_then(|v| v.as_str()),
        Some("mock"),
        "server_label should match"
    );
    let tools_list = list_tools_item
        .get("tools")
        .and_then(|v| v.as_array())
        .expect("tools array missing in mcp_list_tools");
    assert!(
        !tools_list.is_empty(),
        "mcp_list_tools should contain at least one tool"
    );

    // Verify mcp_call item is present
    let mcp_call_item = output
        .iter()
        .find(|entry| entry.get("type") == Some(&serde_json::Value::String("mcp_call".into())))
        .expect("missing mcp_call output item");

    assert_eq!(
        mcp_call_item.get("status").and_then(|v| v.as_str()),
        Some("completed"),
        "mcp_call status should be completed"
    );
    assert_eq!(
        mcp_call_item.get("server_label").and_then(|v| v.as_str()),
        Some("mock"),
        "server_label should match"
    );
    assert!(
        mcp_call_item.get("name").is_some(),
        "mcp_call should have a tool name"
    );
    assert!(
        mcp_call_item.get("arguments").is_some(),
        "mcp_call should have arguments"
    );
    assert!(
        mcp_call_item.get("output").is_some(),
        "mcp_call should have output"
    );

    let final_text = output
        .iter()
        .rev()
        .filter_map(|entry| entry.get("content"))
        .filter_map(|content| content.as_array())
        .flat_map(|parts| parts.iter())
        .filter_map(|part| part.get("text"))
        .filter_map(|v| v.as_str())
        .next();

    if let Some(text) = final_text {
        assert_eq!(text, "Tool result consumed; here is the final answer.");
    } else {
        let call_entry = output.iter().find(|entry| {
            entry.get("type") == Some(&serde_json::Value::String("function_tool_call".into()))
        });
        assert!(call_entry.is_some(), "missing function tool call entry");
        if let Some(entry) = call_entry {
            assert_eq!(
                entry.get("status").and_then(|v| v.as_str()),
                Some("in_progress"),
                "function call should be in progress when no content is returned"
            );
        }
    }

    let tools = body_json
        .get("tools")
        .and_then(|v| v.as_array())
        .expect("tools array missing");
    assert_eq!(tools.len(), 1);
    let tool = tools.first().unwrap();
    assert_eq!(tool.get("type").and_then(|v| v.as_str()), Some("mcp"));
    assert_eq!(
        tool.get("server_label").and_then(|v| v.as_str()),
        Some("mock")
    );

    // Cleanup
    worker.stop().await;
    mcp.stop().await;
}

#[tokio::test]
async fn test_conversations_crud_basic() {
    // Router in OpenAI mode (no actual upstream calls in these tests)
    let router_cfg = RouterConfig {
        chat_template: None,
        mode: RoutingMode::OpenAI {
            worker_urls: vec!["http://localhost".to_string()],
        },
        connection_mode: ConnectionMode::Http,
        policy: PolicyConfig::Random,
        host: "127.0.0.1".to_string(),
        port: 0,
        max_payload_size: 8 * 1024 * 1024,
        request_timeout_secs: 60,
        worker_startup_timeout_secs: 1,
        worker_startup_check_interval_secs: 1,
        dp_aware: false,
        api_key: None,
        discovery: None,
        metrics: None,
        log_dir: None,
        log_level: Some("warn".to_string()),
        request_id_headers: None,
        max_concurrent_requests: 8,
        queue_size: 0,
        queue_timeout_secs: 5,
        rate_limit_tokens_per_second: None,
        cors_allowed_origins: vec![],
        retry: RetryConfig::default(),
        circuit_breaker: CircuitBreakerConfig::default(),
        disable_retries: false,
        disable_circuit_breaker: false,
        health_check: HealthCheckConfig::default(),
        enable_igw: false,
        model_path: None,
        tokenizer_path: None,
        history_backend: sglang_router_rs::config::HistoryBackend::Memory,
        oracle: None,
        reasoning_parser: None,
        tool_call_parser: None,
    };

    let ctx = common::create_test_context(router_cfg);
    let router = RouterFactory::create_router(&ctx).await.expect("router");

    // Create
    let create_body = serde_json::json!({ "metadata": { "project": "alpha" } });
    let create_resp = router.create_conversation(None, &create_body).await;
    assert_eq!(create_resp.status(), StatusCode::OK);
    let create_bytes = axum::body::to_bytes(create_resp.into_body(), usize::MAX)
        .await
        .unwrap();
    let create_json: serde_json::Value = serde_json::from_slice(&create_bytes).unwrap();
    let conv_id = create_json["id"].as_str().expect("id missing");
    assert!(conv_id.starts_with("conv_"));
    assert_eq!(create_json["object"], "conversation");

    // Get
    let get_resp = router.get_conversation(None, conv_id).await;
    assert_eq!(get_resp.status(), StatusCode::OK);
    let get_bytes = axum::body::to_bytes(get_resp.into_body(), usize::MAX)
        .await
        .unwrap();
    let get_json: serde_json::Value = serde_json::from_slice(&get_bytes).unwrap();
    assert_eq!(get_json["metadata"]["project"], serde_json::json!("alpha"));

    // Update (merge)
    let update_body = serde_json::json!({ "metadata": { "owner": "alice" } });
    let upd_resp = router
        .update_conversation(None, conv_id, &update_body)
        .await;
    assert_eq!(upd_resp.status(), StatusCode::OK);
    let upd_bytes = axum::body::to_bytes(upd_resp.into_body(), usize::MAX)
        .await
        .unwrap();
    let upd_json: serde_json::Value = serde_json::from_slice(&upd_bytes).unwrap();
    assert_eq!(upd_json["metadata"]["project"], serde_json::json!("alpha"));
    assert_eq!(upd_json["metadata"]["owner"], serde_json::json!("alice"));

    // Delete
    let del_resp = router.delete_conversation(None, conv_id).await;
    assert_eq!(del_resp.status(), StatusCode::OK);
    let del_bytes = axum::body::to_bytes(del_resp.into_body(), usize::MAX)
        .await
        .unwrap();
    let del_json: serde_json::Value = serde_json::from_slice(&del_bytes).unwrap();
    assert_eq!(del_json["deleted"], serde_json::json!(true));

    // Get again -> 404
    let not_found = router.get_conversation(None, conv_id).await;
    assert_eq!(not_found.status(), StatusCode::NOT_FOUND);
}

#[test]
fn test_responses_request_creation() {
    let request = ResponsesRequest {
        background: Some(false),
        include: None,
        input: ResponseInput::Text("Hello, world!".to_string()),
        instructions: Some("Be helpful".to_string()),
        max_output_tokens: Some(100),
        max_tool_calls: None,
        metadata: None,
        model: Some("test-model".to_string()),
        parallel_tool_calls: Some(true),
        previous_response_id: None,
        reasoning: Some(ResponseReasoningParam {
            effort: Some(ReasoningEffort::Medium),
            summary: None,
        }),
        service_tier: Some(ServiceTier::Auto),
        store: Some(true),
        stream: Some(false),
        temperature: Some(0.7),
        tool_choice: Some(ToolChoice::Value(ToolChoiceValue::Auto)),
        tools: Some(vec![ResponseTool {
            r#type: ResponseToolType::WebSearchPreview,
            ..Default::default()
        }]),
        top_logprobs: Some(5),
        top_p: Some(0.9),
        truncation: Some(Truncation::Disabled),
        user: Some("test-user".to_string()),
        request_id: Some("resp_test123".to_string()),
        priority: 0,
        frequency_penalty: Some(0.0),
        presence_penalty: Some(0.0),
        stop: None,
        top_k: -1,
        min_p: 0.0,
        repetition_penalty: 1.0,
        conversation: None,
    };

    assert!(!request.is_stream());
    assert_eq!(request.get_model(), Some("test-model"));
    let routing_text = request.extract_text_for_routing();
    assert_eq!(routing_text, "Hello, world!");
}

#[test]
fn test_responses_request_sglang_extensions() {
    // Test that SGLang-specific sampling parameters are present and serializable
    let request = ResponsesRequest {
        background: Some(false),
        include: None,
        input: ResponseInput::Text("Test".to_string()),
        instructions: None,
        max_output_tokens: Some(50),
        max_tool_calls: None,
        metadata: None,
        model: Some("test-model".to_string()),
        parallel_tool_calls: Some(true),
        previous_response_id: None,
        reasoning: None,
        service_tier: Some(ServiceTier::Auto),
        store: Some(true),
        stream: Some(false),
        temperature: Some(0.8),
        tool_choice: Some(ToolChoice::Value(ToolChoiceValue::Auto)),
        tools: Some(vec![]),
        top_logprobs: Some(0),
        top_p: Some(0.95),
        truncation: Some(Truncation::Auto),
        user: None,
        request_id: Some("resp_test456".to_string()),
        priority: 0,
        frequency_penalty: Some(0.1),
        presence_penalty: Some(0.2),
        stop: None,
        // SGLang-specific extensions:
        top_k: 10,
        min_p: 0.05,
        repetition_penalty: 1.1,
        conversation: None,
    };

    // Verify SGLang extensions are present
    assert_eq!(request.top_k, 10);
    assert_eq!(request.min_p, 0.05);
    assert_eq!(request.repetition_penalty, 1.1);

    // Verify serialization works with SGLang extensions
    let json = serde_json::to_string(&request).expect("Serialization should work");
    let parsed: ResponsesRequest =
        serde_json::from_str(&json).expect("Deserialization should work");

    assert_eq!(parsed.top_k, 10);
    assert_eq!(parsed.min_p, 0.05);
    assert_eq!(parsed.repetition_penalty, 1.1);
}

#[test]
fn test_usage_conversion() {
    // Construct UsageInfo directly with cached token details
    let usage_info = UsageInfo {
        prompt_tokens: 15,
        completion_tokens: 25,
        total_tokens: 40,
        reasoning_tokens: Some(8),
        prompt_tokens_details: Some(sglang_router_rs::protocols::common::PromptTokenUsageInfo {
            cached_tokens: 3,
        }),
    };
    let response_usage = usage_info.to_response_usage();

    assert_eq!(response_usage.input_tokens, 15);
    assert_eq!(response_usage.output_tokens, 25);
    assert_eq!(response_usage.total_tokens, 40);

    // Check details are converted correctly
    assert!(response_usage.input_tokens_details.is_some());
    assert_eq!(
        response_usage
            .input_tokens_details
            .as_ref()
            .unwrap()
            .cached_tokens,
        3
    );

    assert!(response_usage.output_tokens_details.is_some());
    assert_eq!(
        response_usage
            .output_tokens_details
            .as_ref()
            .unwrap()
            .reasoning_tokens,
        8
    );

    let back_to_usage = response_usage.to_usage_info();
    assert_eq!(back_to_usage.prompt_tokens, 15);
    assert_eq!(back_to_usage.completion_tokens, 25);
    assert_eq!(back_to_usage.reasoning_tokens, Some(8));
}

#[test]
fn test_reasoning_param_default() {
    let param = ResponseReasoningParam {
        effort: Some(ReasoningEffort::Medium),
        summary: None,
    };

    let json = serde_json::to_string(&param).unwrap();
    let parsed: ResponseReasoningParam = serde_json::from_str(&json).unwrap();

    assert!(matches!(parsed.effort, Some(ReasoningEffort::Medium)));
}

#[test]
fn test_json_serialization() {
    let request = ResponsesRequest {
        background: Some(true),
        include: None,
        input: ResponseInput::Text("Test input".to_string()),
        instructions: Some("Test instructions".to_string()),
        max_output_tokens: Some(200),
        max_tool_calls: Some(5),
        metadata: None,
        model: Some("gpt-4".to_string()),
        parallel_tool_calls: Some(false),
        previous_response_id: None,
        reasoning: Some(ResponseReasoningParam {
            effort: Some(ReasoningEffort::High),
            summary: None,
        }),
        service_tier: Some(ServiceTier::Priority),
        store: Some(false),
        stream: Some(true),
        temperature: Some(0.9),
        tool_choice: Some(ToolChoice::Value(ToolChoiceValue::Required)),
        tools: Some(vec![ResponseTool {
            r#type: ResponseToolType::CodeInterpreter,
            ..Default::default()
        }]),
        top_logprobs: Some(10),
        top_p: Some(0.8),
        truncation: Some(Truncation::Auto),
        user: Some("test_user".to_string()),
        request_id: Some("resp_comprehensive_test".to_string()),
        priority: 1,
        frequency_penalty: Some(0.3),
        presence_penalty: Some(0.4),
        stop: None,
        top_k: 50,
        min_p: 0.1,
        repetition_penalty: 1.2,
        conversation: None,
    };

    let json = serde_json::to_string(&request).expect("Serialization should work");
    let parsed: ResponsesRequest =
        serde_json::from_str(&json).expect("Deserialization should work");

    assert_eq!(
        parsed.request_id,
        Some("resp_comprehensive_test".to_string())
    );
    assert_eq!(parsed.model, Some("gpt-4".to_string()));
    assert_eq!(parsed.background, Some(true));
    assert_eq!(parsed.stream, Some(true));
    assert_eq!(parsed.tools.as_ref().map(|t| t.len()), Some(1));
}

#[tokio::test]
async fn test_multi_turn_loop_with_mcp() {
    // This test verifies the multi-turn loop functionality:
    // 1. Initial request with MCP tools
    // 2. Mock worker returns function_call
    // 3. Router executes MCP tool and resumes
    // 4. Mock worker returns final answer
    // 5. Verify the complete flow worked

    // Start mock MCP server
    let mut mcp = MockMCPServer::start().await.expect("start mcp");

    // Write a temp MCP config file
    let mcp_yaml = format!(
        "servers:\n  - name: mock\n    protocol: streamable\n    url: {}\n",
        mcp.url()
    );
    let dir = tempfile::tempdir().expect("tmpdir");
    let cfg_path = dir.path().join("mcp.yaml");
    std::fs::write(&cfg_path, mcp_yaml).expect("write mcp cfg");
    std::env::set_var("SGLANG_MCP_CONFIG", cfg_path.to_str().unwrap());

    // Start mock OpenAI worker
    let mut worker = MockWorker::new(MockWorkerConfig {
        port: 0,
        worker_type: WorkerType::Regular,
        health_status: HealthStatus::Healthy,
        response_delay_ms: 0,
        fail_rate: 0.0,
    });
    let worker_url = worker.start().await.expect("start worker");

    // Build router config
    let router_cfg = RouterConfig {
        chat_template: None,
        mode: RoutingMode::OpenAI {
            worker_urls: vec![worker_url],
        },
        connection_mode: ConnectionMode::Http,
        policy: PolicyConfig::Random,
        host: "127.0.0.1".to_string(),
        port: 0,
        max_payload_size: 8 * 1024 * 1024,
        request_timeout_secs: 60,
        worker_startup_timeout_secs: 5,
        worker_startup_check_interval_secs: 1,
        dp_aware: false,
        api_key: None,
        discovery: None,
        metrics: None,
        log_dir: None,
        log_level: Some("info".to_string()),
        request_id_headers: None,
        max_concurrent_requests: 32,
        queue_size: 0,
        queue_timeout_secs: 5,
        rate_limit_tokens_per_second: None,
        cors_allowed_origins: vec![],
        retry: RetryConfig::default(),
        circuit_breaker: CircuitBreakerConfig::default(),
        disable_retries: false,
        disable_circuit_breaker: false,
        health_check: HealthCheckConfig::default(),
        enable_igw: false,
        model_path: None,
        tokenizer_path: None,
        history_backend: sglang_router_rs::config::HistoryBackend::Memory,
        oracle: None,
        reasoning_parser: None,
        tool_call_parser: None,
    };

    let ctx = common::create_test_context(router_cfg);
    let router = RouterFactory::create_router(&ctx).await.expect("router");

    // Build request with MCP tools
    let req = ResponsesRequest {
        background: Some(false),
        include: None,
        input: ResponseInput::Text("search for SGLang".to_string()),
        instructions: Some("Be helpful".to_string()),
        max_output_tokens: Some(128),
        max_tool_calls: None, // No limit - test unlimited
        metadata: None,
        model: Some("mock-model".to_string()),
        parallel_tool_calls: Some(true),
        previous_response_id: None,
        reasoning: None,
        service_tier: Some(ServiceTier::Auto),
        store: Some(true),
        stream: Some(false),
        temperature: Some(0.7),
        tool_choice: Some(ToolChoice::Value(ToolChoiceValue::Auto)),
        tools: Some(vec![ResponseTool {
            r#type: ResponseToolType::Mcp,
            server_url: Some(mcp.url()),
            server_label: Some("mock".to_string()),
            server_description: Some("Mock MCP server for testing".to_string()),
            require_approval: Some("never".to_string()),
            ..Default::default()
        }]),
        top_logprobs: Some(0),
        top_p: Some(1.0),
        truncation: Some(Truncation::Disabled),
        user: None,
        request_id: Some("resp_multi_turn_test".to_string()),
        priority: 0,
        frequency_penalty: Some(0.0),
        presence_penalty: Some(0.0),
        stop: None,
        top_k: 50,
        min_p: 0.0,
        repetition_penalty: 1.0,
        conversation: None,
    };

    // Execute the request (this should trigger the multi-turn loop)
    let response = router.route_responses(None, &req, None).await;

    // Check status
    assert_eq!(response.status(), StatusCode::OK, "Request should succeed");

    // Read the response body
    use axum::body::to_bytes;
    let response_body = response.into_body();
    let body_bytes = to_bytes(response_body, usize::MAX).await.unwrap();
    let response_json: serde_json::Value = serde_json::from_slice(&body_bytes).unwrap();

    println!(
        "Multi-turn response: {}",
        serde_json::to_string_pretty(&response_json).unwrap()
    );

    // Verify the response structure
    assert_eq!(response_json["object"], "response");
    assert_eq!(response_json["status"], "completed");
    // Note: mock worker generates its own ID, so we just verify it exists
    assert!(
        response_json["id"].is_string(),
        "Response should have an id"
    );

    // Check that output contains final message
    let output = response_json["output"]
        .as_array()
        .expect("output should be array");
    assert!(!output.is_empty(), "output should not be empty");

    // Find the final message with text
    let has_final_text = output.iter().any(|item| {
        item.get("type")
            .and_then(|t| t.as_str())
            .map(|t| t == "message")
            .unwrap_or(false)
            && item
                .get("content")
                .and_then(|c| c.as_array())
                .map(|arr| {
                    arr.iter().any(|part| {
                        part.get("type")
                            .and_then(|t| t.as_str())
                            .map(|t| t == "output_text")
                            .unwrap_or(false)
                    })
                })
                .unwrap_or(false)
    });

    assert!(has_final_text, "Should have final text output");

    // Verify tools are masked back to MCP format
    let tools = response_json["tools"]
        .as_array()
        .expect("tools should be array");
    assert_eq!(tools.len(), 1);
    assert_eq!(tools[0]["type"], "mcp");
    assert_eq!(tools[0]["server_label"], "mock");

    // Clean up
    std::env::remove_var("SGLANG_MCP_CONFIG");
    worker.stop().await;
    mcp.stop().await;
}

#[tokio::test]
async fn test_max_tool_calls_limit() {
    // This test verifies that max_tool_calls is respected
    // Note: The mock worker returns a final answer after one tool call,
    // so with max_tool_calls=1, it completes normally (doesn't exceed the limit)

    let mut mcp = MockMCPServer::start().await.expect("start mcp");
    let mcp_yaml = format!(
        "servers:\n  - name: mock\n    protocol: streamable\n    url: {}\n",
        mcp.url()
    );
    let dir = tempfile::tempdir().expect("tmpdir");
    let cfg_path = dir.path().join("mcp.yaml");
    std::fs::write(&cfg_path, mcp_yaml).expect("write mcp cfg");
    std::env::set_var("SGLANG_MCP_CONFIG", cfg_path.to_str().unwrap());

    let mut worker = MockWorker::new(MockWorkerConfig {
        port: 0,
        worker_type: WorkerType::Regular,
        health_status: HealthStatus::Healthy,
        response_delay_ms: 0,
        fail_rate: 0.0,
    });
    let worker_url = worker.start().await.expect("start worker");

    let router_cfg = RouterConfig {
        chat_template: None,
        mode: RoutingMode::OpenAI {
            worker_urls: vec![worker_url],
        },
        connection_mode: ConnectionMode::Http,
        policy: PolicyConfig::Random,
        host: "127.0.0.1".to_string(),
        port: 0,
        max_payload_size: 8 * 1024 * 1024,
        request_timeout_secs: 60,
        worker_startup_timeout_secs: 5,
        worker_startup_check_interval_secs: 1,
        dp_aware: false,
        api_key: None,
        discovery: None,
        metrics: None,
        log_dir: None,
        log_level: Some("info".to_string()),
        request_id_headers: None,
        max_concurrent_requests: 32,
        queue_size: 0,
        queue_timeout_secs: 5,
        rate_limit_tokens_per_second: None,
        cors_allowed_origins: vec![],
        retry: RetryConfig::default(),
        circuit_breaker: CircuitBreakerConfig::default(),
        disable_retries: false,
        disable_circuit_breaker: false,
        health_check: HealthCheckConfig::default(),
        enable_igw: false,
        model_path: None,
        tokenizer_path: None,
        history_backend: sglang_router_rs::config::HistoryBackend::Memory,
        oracle: None,
        reasoning_parser: None,
        tool_call_parser: None,
    };

    let ctx = common::create_test_context(router_cfg);
    let router = RouterFactory::create_router(&ctx).await.expect("router");

    let req = ResponsesRequest {
        background: Some(false),
        include: None,
        input: ResponseInput::Text("test max calls".to_string()),
        instructions: None,
        max_output_tokens: Some(128),
        max_tool_calls: Some(1), // Limit to 1 call
        metadata: None,
        model: Some("mock-model".to_string()),
        parallel_tool_calls: Some(true),
        previous_response_id: None,
        reasoning: None,
        service_tier: Some(ServiceTier::Auto),
        store: Some(false),
        stream: Some(false),
        temperature: Some(0.7),
        tool_choice: Some(ToolChoice::Value(ToolChoiceValue::Auto)),
        tools: Some(vec![ResponseTool {
            r#type: ResponseToolType::Mcp,
            server_url: Some(mcp.url()),
            server_label: Some("mock".to_string()),
            ..Default::default()
        }]),
        top_logprobs: Some(0),
        top_p: Some(1.0),
        truncation: Some(Truncation::Disabled),
        user: None,
        request_id: Some("resp_max_calls_test".to_string()),
        priority: 0,
        frequency_penalty: Some(0.0),
        presence_penalty: Some(0.0),
        stop: None,
        top_k: 50,
        min_p: 0.0,
        repetition_penalty: 1.0,
        conversation: None,
    };

    let response = router.route_responses(None, &req, None).await;
    assert_eq!(response.status(), StatusCode::OK);

    use axum::body::to_bytes;
    let response_body = response.into_body();
    let body_bytes = to_bytes(response_body, usize::MAX).await.unwrap();
    let response_json: serde_json::Value = serde_json::from_slice(&body_bytes).unwrap();

    println!(
        "Max calls response: {}",
        serde_json::to_string_pretty(&response_json).unwrap()
    );

    // With max_tool_calls=1, the mock returns a final answer after 1 call
    // So it completes normally without exceeding the limit
    assert_eq!(response_json["status"], "completed");

    // Verify the basic response structure
    assert!(response_json["id"].is_string());
    assert_eq!(response_json["object"], "response");

    // The response should have tools masked back to MCP format
    let tools = response_json["tools"]
        .as_array()
        .expect("tools should be array");
    assert_eq!(tools.len(), 1);
    assert_eq!(tools[0]["type"], "mcp");

    // Note: To test actual limit exceeding, we would need a mock that keeps
    // calling tools indefinitely, which would hit max_iterations (safety limit)

    std::env::remove_var("SGLANG_MCP_CONFIG");
    worker.stop().await;
    mcp.stop().await;
}

/// Helper function to set up common test infrastructure for streaming MCP tests
/// Returns (mcp_server, worker, router, temp_dir)
async fn setup_streaming_mcp_test() -> (
    MockMCPServer,
    MockWorker,
    Box<dyn sglang_router_rs::routers::RouterTrait>,
    tempfile::TempDir,
) {
    let mcp = MockMCPServer::start().await.expect("start mcp");
    let mcp_yaml = format!(
        "servers:\n  - name: mock\n    protocol: streamable\n    url: {}\n",
        mcp.url()
    );
    let dir = tempfile::tempdir().expect("tmpdir");
    let cfg_path = dir.path().join("mcp.yaml");
    std::fs::write(&cfg_path, mcp_yaml).expect("write mcp cfg");

    let mut worker = MockWorker::new(MockWorkerConfig {
        port: 0,
        worker_type: WorkerType::Regular,
        health_status: HealthStatus::Healthy,
        response_delay_ms: 0,
        fail_rate: 0.0,
    });
    let worker_url = worker.start().await.expect("start worker");

    let router_cfg = RouterConfig {
        chat_template: None,
        mode: RoutingMode::OpenAI {
            worker_urls: vec![worker_url],
        },
        connection_mode: ConnectionMode::Http,
        policy: PolicyConfig::Random,
        host: "127.0.0.1".to_string(),
        port: 0,
        max_payload_size: 8 * 1024 * 1024,
        request_timeout_secs: 60,
        worker_startup_timeout_secs: 5,
        worker_startup_check_interval_secs: 1,
        dp_aware: false,
        api_key: None,
        discovery: None,
        metrics: None,
        log_dir: None,
        log_level: Some("info".to_string()),
        request_id_headers: None,
        max_concurrent_requests: 32,
        queue_size: 0,
        queue_timeout_secs: 5,
        rate_limit_tokens_per_second: None,
        cors_allowed_origins: vec![],
        retry: RetryConfig::default(),
        circuit_breaker: CircuitBreakerConfig::default(),
        disable_retries: false,
        disable_circuit_breaker: false,
        health_check: HealthCheckConfig::default(),
        enable_igw: false,
        model_path: None,
        tokenizer_path: None,
        history_backend: sglang_router_rs::config::HistoryBackend::Memory,
        oracle: None,
        reasoning_parser: None,
        tool_call_parser: None,
    };

    let ctx = common::create_test_context(router_cfg);
    let router = RouterFactory::create_router(&ctx).await.expect("router");

    (mcp, worker, router, dir)
}

/// Parse SSE (Server-Sent Events) stream into structured events
fn parse_sse_events(body: &str) -> Vec<(Option<String>, serde_json::Value)> {
    let mut events = Vec::new();
    let blocks: Vec<&str> = body
        .split("\n\n")
        .filter(|s| !s.trim().is_empty())
        .collect();

    for block in blocks {
        let mut event_name: Option<String> = None;
        let mut data_lines: Vec<String> = Vec::new();

        for line in block.lines() {
            if let Some(rest) = line.strip_prefix("event:") {
                event_name = Some(rest.trim().to_string());
            } else if let Some(rest) = line.strip_prefix("data:") {
                let data = rest.trim_start();
                // Skip [DONE] marker
                if data != "[DONE]" {
                    data_lines.push(data.to_string());
                }
            }
        }

        if !data_lines.is_empty() {
            let data = data_lines.join("\n");
            if let Ok(parsed) = serde_json::from_str::<serde_json::Value>(&data) {
                events.push((event_name, parsed));
            }
        }
    }

    events
}

#[tokio::test]
async fn test_streaming_with_mcp_tool_calls() {
    // This test verifies that streaming works with MCP tool calls:
    // 1. Initial streaming request with MCP tools
    // 2. Mock worker streams text, then function_call deltas
    // 3. Router buffers function call, executes MCP tool
    // 4. Router resumes streaming with tool results
    // 5. Mock worker streams final answer
    // 6. Verify SSE events are properly formatted

    let (mut mcp, mut worker, router, _dir) = setup_streaming_mcp_test().await;

    // Build streaming request with MCP tools
    let req = ResponsesRequest {
        background: Some(false),
        include: None,
        input: ResponseInput::Text("search for something interesting".to_string()),
        instructions: Some("Use tools when needed".to_string()),
        max_output_tokens: Some(256),
        max_tool_calls: Some(3),
        metadata: None,
        model: Some("mock-model".to_string()),
        parallel_tool_calls: Some(true),
        previous_response_id: None,
        reasoning: None,
        service_tier: Some(ServiceTier::Auto),
        store: Some(true),
        stream: Some(true), // KEY: Enable streaming
        temperature: Some(0.7),
        tool_choice: Some(ToolChoice::Value(ToolChoiceValue::Auto)),
        tools: Some(vec![ResponseTool {
            r#type: ResponseToolType::Mcp,
            server_url: Some(mcp.url()),
            server_label: Some("mock".to_string()),
            server_description: Some("Mock MCP for streaming test".to_string()),
            require_approval: Some("never".to_string()),
            ..Default::default()
        }]),
        top_logprobs: Some(0),
        top_p: Some(1.0),
        truncation: Some(Truncation::Disabled),
        user: None,
        request_id: Some("resp_streaming_mcp_test".to_string()),
        priority: 0,
        frequency_penalty: Some(0.0),
        presence_penalty: Some(0.0),
        stop: None,
        top_k: 50,
        min_p: 0.0,
        repetition_penalty: 1.0,
        conversation: None,
    };

    let response = router.route_responses(None, &req, None).await;

    // Verify streaming response
    assert_eq!(
        response.status(),
        StatusCode::OK,
        "Streaming request should succeed"
    );

    // Check Content-Type is text/event-stream
    let content_type = response
        .headers()
        .get("content-type")
        .and_then(|v| v.to_str().ok());
    assert_eq!(
        content_type,
        Some("text/event-stream"),
        "Should have SSE content type"
    );

    // Read the streaming body
    use axum::body::to_bytes;
    let response_body = response.into_body();
    let body_bytes = to_bytes(response_body, usize::MAX).await.unwrap();
    let body_text = String::from_utf8_lossy(&body_bytes);

    println!("Streaming SSE response:\n{}", body_text);

    // Parse all SSE events into structured format
    let events = parse_sse_events(&body_text);

    assert!(!events.is_empty(), "Should have at least one SSE event");
    println!("Total parsed SSE events: {}", events.len());

    // Check for [DONE] marker
    let has_done_marker = body_text.contains("data: [DONE]");
    assert!(has_done_marker, "Stream should end with [DONE] marker");

    // Track which events we've seen
    let mut found_mcp_list_tools = false;
    let mut found_mcp_list_tools_in_progress = false;
    let mut found_mcp_list_tools_completed = false;
    let mut found_response_created = false;
    let mut found_mcp_call_added = false;
    let mut found_mcp_call_in_progress = false;
    let mut found_mcp_call_arguments = false;
    let mut found_mcp_call_arguments_done = false;
    let mut found_mcp_call_done = false;
    let mut found_response_completed = false;

    for (event_name, data) in &events {
        let event_type = data.get("type").and_then(|v| v.as_str()).unwrap_or("");

        match event_type {
            "response.output_item.added" => {
                // Check if it's an mcp_list_tools item
                if let Some(item) = data.get("item") {
                    if item.get("type").and_then(|v| v.as_str()) == Some("mcp_list_tools") {
                        found_mcp_list_tools = true;
                        println!("✓ Found mcp_list_tools added event");

                        // Verify tools array is present (should be empty in added event)
                        assert!(
                            item.get("tools").is_some(),
                            "mcp_list_tools should have tools array"
                        );
                    } else if item.get("type").and_then(|v| v.as_str()) == Some("mcp_call") {
                        found_mcp_call_added = true;
                        println!("✓ Found mcp_call added event");

                        // Verify mcp_call has required fields
                        assert!(item.get("name").is_some(), "mcp_call should have name");
                        assert_eq!(
                            item.get("server_label").and_then(|v| v.as_str()),
                            Some("mock"),
                            "mcp_call should have server_label"
                        );
                    }
                }
            }
            "response.mcp_list_tools.in_progress" => {
                found_mcp_list_tools_in_progress = true;
                println!("✓ Found mcp_list_tools.in_progress event");

                // Verify it has output_index and item_id
                assert!(
                    data.get("output_index").is_some(),
                    "mcp_list_tools.in_progress should have output_index"
                );
                assert!(
                    data.get("item_id").is_some(),
                    "mcp_list_tools.in_progress should have item_id"
                );
            }
            "response.mcp_list_tools.completed" => {
                found_mcp_list_tools_completed = true;
                println!("✓ Found mcp_list_tools.completed event");

                // Verify it has output_index and item_id
                assert!(
                    data.get("output_index").is_some(),
                    "mcp_list_tools.completed should have output_index"
                );
                assert!(
                    data.get("item_id").is_some(),
                    "mcp_list_tools.completed should have item_id"
                );
            }
            "response.mcp_call.in_progress" => {
                found_mcp_call_in_progress = true;
                println!("✓ Found mcp_call.in_progress event");

                // Verify it has output_index and item_id
                assert!(
                    data.get("output_index").is_some(),
                    "mcp_call.in_progress should have output_index"
                );
                assert!(
                    data.get("item_id").is_some(),
                    "mcp_call.in_progress should have item_id"
                );
            }
            "response.mcp_call_arguments.delta" => {
                found_mcp_call_arguments = true;
                println!("✓ Found mcp_call_arguments.delta event");

                // Delta should include arguments payload
                assert!(
                    data.get("delta").is_some(),
                    "mcp_call_arguments.delta should include delta text"
                );
            }
            "response.mcp_call_arguments.done" => {
                found_mcp_call_arguments_done = true;
                println!("✓ Found mcp_call_arguments.done event");

                assert!(
                    data.get("arguments").is_some(),
                    "mcp_call_arguments.done should include full arguments"
                );
            }
            "response.output_item.done" => {
                if let Some(item) = data.get("item") {
                    if item.get("type").and_then(|v| v.as_str()) == Some("mcp_call") {
                        found_mcp_call_done = true;
                        println!("✓ Found mcp_call done event");

                        // Verify mcp_call.done has output
                        assert!(
                            item.get("output").is_some(),
                            "mcp_call done should have output"
                        );
                    }
                }
            }
            "response.created" => {
                found_response_created = true;
                println!("✓ Found response.created event");

                // Verify response has required fields
                assert!(
                    data.get("response").is_some(),
                    "response.created should have response object"
                );
            }
            "response.completed" => {
                found_response_completed = true;
                println!("✓ Found response.completed event");
            }
            _ => {
                println!("  Other event: {}", event_type);
            }
        }

        if let Some(name) = event_name {
            println!("  Event name: {}", name);
        }
    }

    // Verify key events were present
    println!("\n=== Event Summary ===");
    println!("MCP list_tools added: {}", found_mcp_list_tools);
    println!(
        "MCP list_tools in_progress: {}",
        found_mcp_list_tools_in_progress
    );
    println!(
        "MCP list_tools completed: {}",
        found_mcp_list_tools_completed
    );
    println!("Response created: {}", found_response_created);
    println!("MCP call added: {}", found_mcp_call_added);
    println!("MCP call in_progress: {}", found_mcp_call_in_progress);
    println!("MCP call arguments delta: {}", found_mcp_call_arguments);
    println!("MCP call arguments done: {}", found_mcp_call_arguments_done);
    println!("MCP call done: {}", found_mcp_call_done);
    println!("Response completed: {}", found_response_completed);

    // Assert critical events are present
    assert!(
        found_mcp_list_tools,
        "Should send mcp_list_tools added event at the start"
    );
    assert!(
        found_mcp_list_tools_in_progress,
        "Should send mcp_list_tools.in_progress event"
    );
    assert!(
        found_mcp_list_tools_completed,
        "Should send mcp_list_tools.completed event"
    );
    assert!(found_response_created, "Should send response.created event");
    assert!(found_mcp_call_added, "Should send mcp_call added event");
    assert!(
        found_mcp_call_in_progress,
        "Should send mcp_call.in_progress event"
    );
    assert!(found_mcp_call_done, "Should send mcp_call done event");

    assert!(
        found_mcp_call_arguments,
        "Should send mcp_call_arguments.delta event"
    );
    assert!(
        found_mcp_call_arguments_done,
        "Should send mcp_call_arguments.done event"
    );

    // Verify no error events
    let has_error = body_text.contains("event: error");
    assert!(!has_error, "Should not have error events");

    worker.stop().await;
    mcp.stop().await;
}

#[tokio::test]
async fn test_streaming_multi_turn_with_mcp() {
    // Test streaming with multiple tool call rounds
    let (mut mcp, mut worker, router, _dir) = setup_streaming_mcp_test().await;

    let req = ResponsesRequest {
        background: Some(false),
        include: None,
        input: ResponseInput::Text("complex query requiring multiple tool calls".to_string()),
        instructions: Some("Be thorough".to_string()),
        max_output_tokens: Some(512),
        max_tool_calls: Some(5), // Allow multiple rounds
        metadata: None,
        model: Some("mock-model".to_string()),
        parallel_tool_calls: Some(true),
        previous_response_id: None,
        reasoning: None,
        service_tier: Some(ServiceTier::Auto),
        store: Some(true),
        stream: Some(true),
        temperature: Some(0.8),
        tool_choice: Some(ToolChoice::Value(ToolChoiceValue::Auto)),
        tools: Some(vec![ResponseTool {
            r#type: ResponseToolType::Mcp,
            server_url: Some(mcp.url()),
            server_label: Some("mock".to_string()),
            ..Default::default()
        }]),
        top_logprobs: Some(0),
        top_p: Some(1.0),
        truncation: Some(Truncation::Disabled),
        user: None,
        request_id: Some("resp_streaming_multiturn_test".to_string()),
        priority: 0,
        frequency_penalty: Some(0.0),
        presence_penalty: Some(0.0),
        stop: None,
        top_k: 50,
        min_p: 0.0,
        repetition_penalty: 1.0,
        conversation: None,
    };

    let response = router.route_responses(None, &req, None).await;
    assert_eq!(response.status(), StatusCode::OK);

    use axum::body::to_bytes;
    let body_bytes = to_bytes(response.into_body(), usize::MAX).await.unwrap();
    let body_text = String::from_utf8_lossy(&body_bytes);

    println!("Multi-turn streaming response:\n{}", body_text);

    // Verify streaming completed successfully
    assert!(body_text.contains("data: [DONE]"));
    assert!(!body_text.contains("event: error"));

    // Count events
    let event_count = body_text
        .split("\n\n")
        .filter(|s| !s.trim().is_empty())
        .count();
    println!("Total events in multi-turn stream: {}", event_count);

    assert!(event_count > 0, "Should have received streaming events");

    worker.stop().await;
    mcp.stop().await;
}

#[tokio::test]
async fn test_conversation_items_create_and_get() {
    // Test creating items and getting a specific item
    let router_cfg = RouterConfig {
        chat_template: None,
        mode: RoutingMode::OpenAI {
            worker_urls: vec!["http://localhost".to_string()],
        },
        connection_mode: ConnectionMode::Http,
        policy: PolicyConfig::Random,
        host: "127.0.0.1".to_string(),
        port: 0,
        max_payload_size: 8 * 1024 * 1024,
        request_timeout_secs: 60,
        worker_startup_timeout_secs: 1,
        worker_startup_check_interval_secs: 1,
        dp_aware: false,
        api_key: None,
        discovery: None,
        metrics: None,
        log_dir: None,
        log_level: Some("warn".to_string()),
        request_id_headers: None,
        max_concurrent_requests: 8,
        queue_size: 0,
        queue_timeout_secs: 5,
        rate_limit_tokens_per_second: None,
        cors_allowed_origins: vec![],
        retry: RetryConfig::default(),
        circuit_breaker: CircuitBreakerConfig::default(),
        disable_retries: false,
        disable_circuit_breaker: false,
        health_check: HealthCheckConfig::default(),
        enable_igw: false,
        model_path: None,
        tokenizer_path: None,
        history_backend: sglang_router_rs::config::HistoryBackend::Memory,
        oracle: None,
        reasoning_parser: None,
        tool_call_parser: None,
    };

    let ctx = common::create_test_context(router_cfg);
    let router = RouterFactory::create_router(&ctx).await.expect("router");

    // Create conversation
    let create_conv = serde_json::json!({});
    let conv_resp = router.create_conversation(None, &create_conv).await;
    assert_eq!(conv_resp.status(), StatusCode::OK);
    let conv_bytes = axum::body::to_bytes(conv_resp.into_body(), usize::MAX)
        .await
        .unwrap();
    let conv_json: serde_json::Value = serde_json::from_slice(&conv_bytes).unwrap();
    let conv_id = conv_json["id"].as_str().unwrap();

    // Create items
    let create_items = serde_json::json!({
        "items": [
            {
                "type": "message",
                "role": "user",
                "content": [{"type": "input_text", "text": "Hello"}]
            },
            {
                "type": "message",
                "role": "assistant",
                "content": [{"type": "output_text", "text": "Hi there!"}]
            }
        ]
    });

    let items_resp = router
        .create_conversation_items(None, conv_id, &create_items)
        .await;
    assert_eq!(items_resp.status(), StatusCode::OK);
    let items_bytes = axum::body::to_bytes(items_resp.into_body(), usize::MAX)
        .await
        .unwrap();
    let items_json: serde_json::Value = serde_json::from_slice(&items_bytes).unwrap();

    // Verify response structure
    assert_eq!(items_json["object"], "list");
    assert!(items_json["data"].is_array());

    // Get first item
    let item_id = items_json["data"][0]["id"].as_str().unwrap();
    let get_resp = router
        .get_conversation_item(None, conv_id, item_id, None)
        .await;
    assert_eq!(get_resp.status(), StatusCode::OK);
    let get_bytes = axum::body::to_bytes(get_resp.into_body(), usize::MAX)
        .await
        .unwrap();
    let get_json: serde_json::Value = serde_json::from_slice(&get_bytes).unwrap();

    // Verify item structure
    assert_eq!(get_json["id"], item_id);
    assert_eq!(get_json["type"], "message");
    assert_eq!(get_json["role"], "user");
}

#[tokio::test]
async fn test_conversation_items_delete() {
    // Test deleting an item from a conversation
    let router_cfg = RouterConfig {
        chat_template: None,
        mode: RoutingMode::OpenAI {
            worker_urls: vec!["http://localhost".to_string()],
        },
        connection_mode: ConnectionMode::Http,
        policy: PolicyConfig::Random,
        host: "127.0.0.1".to_string(),
        port: 0,
        max_payload_size: 8 * 1024 * 1024,
        request_timeout_secs: 60,
        worker_startup_timeout_secs: 1,
        worker_startup_check_interval_secs: 1,
        dp_aware: false,
        api_key: None,
        discovery: None,
        metrics: None,
        log_dir: None,
        log_level: Some("warn".to_string()),
        request_id_headers: None,
        max_concurrent_requests: 8,
        queue_size: 0,
        queue_timeout_secs: 5,
        rate_limit_tokens_per_second: None,
        cors_allowed_origins: vec![],
        retry: RetryConfig::default(),
        circuit_breaker: CircuitBreakerConfig::default(),
        disable_retries: false,
        disable_circuit_breaker: false,
        health_check: HealthCheckConfig::default(),
        enable_igw: false,
        model_path: None,
        tokenizer_path: None,
        history_backend: sglang_router_rs::config::HistoryBackend::Memory,
        oracle: None,
        reasoning_parser: None,
        tool_call_parser: None,
    };

    let ctx = common::create_test_context(router_cfg);
    let router = RouterFactory::create_router(&ctx).await.expect("router");

    // Create conversation
    let create_conv = serde_json::json!({});
    let conv_resp = router.create_conversation(None, &create_conv).await;
    let conv_bytes = axum::body::to_bytes(conv_resp.into_body(), usize::MAX)
        .await
        .unwrap();
    let conv_json: serde_json::Value = serde_json::from_slice(&conv_bytes).unwrap();
    let conv_id = conv_json["id"].as_str().unwrap();

    // Create item
    let create_items = serde_json::json!({
        "items": [
            {
                "type": "message",
                "role": "user",
                "content": [{"type": "input_text", "text": "Test"}]
            }
        ]
    });

    let items_resp = router
        .create_conversation_items(None, conv_id, &create_items)
        .await;
    let items_bytes = axum::body::to_bytes(items_resp.into_body(), usize::MAX)
        .await
        .unwrap();
    let items_json: serde_json::Value = serde_json::from_slice(&items_bytes).unwrap();
    let item_id = items_json["data"][0]["id"].as_str().unwrap();

    // List items (should have 1)
    let list_resp = router
        .list_conversation_items(None, conv_id, None, None, None)
        .await;
    let list_bytes = axum::body::to_bytes(list_resp.into_body(), usize::MAX)
        .await
        .unwrap();
    let list_json: serde_json::Value = serde_json::from_slice(&list_bytes).unwrap();
    assert_eq!(list_json["data"].as_array().unwrap().len(), 1);

    // Delete item
    let del_resp = router
        .delete_conversation_item(None, conv_id, item_id)
        .await;
    assert_eq!(del_resp.status(), StatusCode::OK);

    // List items again (should have 0)
    let list_resp2 = router
        .list_conversation_items(None, conv_id, None, None, None)
        .await;
    let list_bytes2 = axum::body::to_bytes(list_resp2.into_body(), usize::MAX)
        .await
        .unwrap();
    let list_json2: serde_json::Value = serde_json::from_slice(&list_bytes2).unwrap();
    assert_eq!(list_json2["data"].as_array().unwrap().len(), 0);

    // Item should NOT be gettable from this conversation after deletion (link removed)
    let get_resp = router
        .get_conversation_item(None, conv_id, item_id, None)
        .await;
    assert_eq!(get_resp.status(), StatusCode::NOT_FOUND);
}

#[tokio::test]
async fn test_conversation_items_max_limit() {
    // Test that creating > 20 items returns error
    let router_cfg = RouterConfig {
        chat_template: None,
        mode: RoutingMode::OpenAI {
            worker_urls: vec!["http://localhost".to_string()],
        },
        connection_mode: ConnectionMode::Http,
        policy: PolicyConfig::Random,
        host: "127.0.0.1".to_string(),
        port: 0,
        max_payload_size: 8 * 1024 * 1024,
        request_timeout_secs: 60,
        worker_startup_timeout_secs: 1,
        worker_startup_check_interval_secs: 1,
        dp_aware: false,
        api_key: None,
        discovery: None,
        metrics: None,
        log_dir: None,
        log_level: Some("warn".to_string()),
        request_id_headers: None,
        max_concurrent_requests: 8,
        queue_size: 0,
        queue_timeout_secs: 5,
        rate_limit_tokens_per_second: None,
        cors_allowed_origins: vec![],
        retry: RetryConfig::default(),
        circuit_breaker: CircuitBreakerConfig::default(),
        disable_retries: false,
        disable_circuit_breaker: false,
        health_check: HealthCheckConfig::default(),
        enable_igw: false,
        model_path: None,
        tokenizer_path: None,
        history_backend: sglang_router_rs::config::HistoryBackend::Memory,
        oracle: None,
        reasoning_parser: None,
        tool_call_parser: None,
    };

    let ctx = common::create_test_context(router_cfg);
    let router = RouterFactory::create_router(&ctx).await.expect("router");

    // Create conversation
    let create_conv = serde_json::json!({});
    let conv_resp = router.create_conversation(None, &create_conv).await;
    let conv_bytes = axum::body::to_bytes(conv_resp.into_body(), usize::MAX)
        .await
        .unwrap();
    let conv_json: serde_json::Value = serde_json::from_slice(&conv_bytes).unwrap();
    let conv_id = conv_json["id"].as_str().unwrap();

    // Try to create 21 items (over limit)
    let mut items = Vec::new();
    for i in 0..21 {
        items.push(serde_json::json!({
            "type": "message",
            "role": "user",
            "content": [{"type": "input_text", "text": format!("Message {}", i)}]
        }));
    }
    let create_items = serde_json::json!({"items": items});

    let items_resp = router
        .create_conversation_items(None, conv_id, &create_items)
        .await;
    assert_eq!(items_resp.status(), StatusCode::BAD_REQUEST);

    let items_bytes = axum::body::to_bytes(items_resp.into_body(), usize::MAX)
        .await
        .unwrap();
    let items_text = String::from_utf8_lossy(&items_bytes);
    assert!(items_text.contains("Cannot add more than 20 items"));
}

#[tokio::test]
async fn test_conversation_items_unsupported_type() {
    // Test that unsupported item types return error
    let router_cfg = RouterConfig {
        chat_template: None,
        mode: RoutingMode::OpenAI {
            worker_urls: vec!["http://localhost".to_string()],
        },
        connection_mode: ConnectionMode::Http,
        policy: PolicyConfig::Random,
        host: "127.0.0.1".to_string(),
        port: 0,
        max_payload_size: 8 * 1024 * 1024,
        request_timeout_secs: 60,
        worker_startup_timeout_secs: 1,
        worker_startup_check_interval_secs: 1,
        dp_aware: false,
        api_key: None,
        discovery: None,
        metrics: None,
        log_dir: None,
        log_level: Some("warn".to_string()),
        request_id_headers: None,
        max_concurrent_requests: 8,
        queue_size: 0,
        queue_timeout_secs: 5,
        rate_limit_tokens_per_second: None,
        cors_allowed_origins: vec![],
        retry: RetryConfig::default(),
        circuit_breaker: CircuitBreakerConfig::default(),
        disable_retries: false,
        disable_circuit_breaker: false,
        health_check: HealthCheckConfig::default(),
        enable_igw: false,
        model_path: None,
        tokenizer_path: None,
        history_backend: sglang_router_rs::config::HistoryBackend::Memory,
        oracle: None,
        reasoning_parser: None,
        tool_call_parser: None,
    };

    let ctx = common::create_test_context(router_cfg);
    let router = RouterFactory::create_router(&ctx).await.expect("router");

    // Create conversation
    let create_conv = serde_json::json!({});
    let conv_resp = router.create_conversation(None, &create_conv).await;
    let conv_bytes = axum::body::to_bytes(conv_resp.into_body(), usize::MAX)
        .await
        .unwrap();
    let conv_json: serde_json::Value = serde_json::from_slice(&conv_bytes).unwrap();
    let conv_id = conv_json["id"].as_str().unwrap();

    // Try to create item with completely unsupported type
    let create_items = serde_json::json!({
        "items": [
            {
                "type": "totally_invalid_type",
                "content": []
            }
        ]
    });

    let items_resp = router
        .create_conversation_items(None, conv_id, &create_items)
        .await;
    assert_eq!(items_resp.status(), StatusCode::BAD_REQUEST);

    let items_bytes = axum::body::to_bytes(items_resp.into_body(), usize::MAX)
        .await
        .unwrap();
    let items_text = String::from_utf8_lossy(&items_bytes);
    assert!(items_text.contains("Unsupported item type"));
}

#[tokio::test]
async fn test_conversation_items_multi_conversation_sharing() {
    // Test that items can be shared across conversations via soft delete
    let router_cfg = RouterConfig {
        chat_template: None,
        mode: RoutingMode::OpenAI {
            worker_urls: vec!["http://localhost".to_string()],
        },
        connection_mode: ConnectionMode::Http,
        policy: PolicyConfig::Random,
        host: "127.0.0.1".to_string(),
        port: 0,
        max_payload_size: 8 * 1024 * 1024,
        request_timeout_secs: 60,
        worker_startup_timeout_secs: 1,
        worker_startup_check_interval_secs: 1,
        dp_aware: false,
        api_key: None,
        discovery: None,
        metrics: None,
        log_dir: None,
        log_level: Some("warn".to_string()),
        request_id_headers: None,
        max_concurrent_requests: 8,
        queue_size: 0,
        queue_timeout_secs: 5,
        rate_limit_tokens_per_second: None,
        cors_allowed_origins: vec![],
        retry: RetryConfig::default(),
        circuit_breaker: CircuitBreakerConfig::default(),
        disable_retries: false,
        disable_circuit_breaker: false,
        health_check: HealthCheckConfig::default(),
        enable_igw: false,
        model_path: None,
        tokenizer_path: None,
        history_backend: sglang_router_rs::config::HistoryBackend::Memory,
        oracle: None,
        reasoning_parser: None,
        tool_call_parser: None,
    };

    let ctx = common::create_test_context(router_cfg);
    let router = RouterFactory::create_router(&ctx).await.expect("router");

    // Create two conversations
    let conv_a_resp = router
        .create_conversation(None, &serde_json::json!({}))
        .await;
    let conv_a_bytes = axum::body::to_bytes(conv_a_resp.into_body(), usize::MAX)
        .await
        .unwrap();
    let conv_a_json: serde_json::Value = serde_json::from_slice(&conv_a_bytes).unwrap();
    let conv_a_id = conv_a_json["id"].as_str().unwrap();

    let conv_b_resp = router
        .create_conversation(None, &serde_json::json!({}))
        .await;
    let conv_b_bytes = axum::body::to_bytes(conv_b_resp.into_body(), usize::MAX)
        .await
        .unwrap();
    let conv_b_json: serde_json::Value = serde_json::from_slice(&conv_b_bytes).unwrap();
    let conv_b_id = conv_b_json["id"].as_str().unwrap();

    // Create item in conversation A
    let create_items = serde_json::json!({
        "items": [
            {
                "type": "message",
                "role": "user",
                "content": [{"type": "input_text", "text": "Shared message"}]
            }
        ]
    });

    let items_a_resp = router
        .create_conversation_items(None, conv_a_id, &create_items)
        .await;
    let items_a_bytes = axum::body::to_bytes(items_a_resp.into_body(), usize::MAX)
        .await
        .unwrap();
    let items_a_json: serde_json::Value = serde_json::from_slice(&items_a_bytes).unwrap();
    let item_id = items_a_json["data"][0]["id"].as_str().unwrap();

    // Reference the same item in conversation B
    let reference_items = serde_json::json!({
        "items": [
            {
                "type": "item_reference",
                "id": item_id
            }
        ]
    });

    let items_b_resp = router
        .create_conversation_items(None, conv_b_id, &reference_items)
        .await;
    assert_eq!(items_b_resp.status(), StatusCode::OK);

    // Verify item appears in both conversations
    let list_a = router
        .list_conversation_items(None, conv_a_id, None, None, None)
        .await;
    let list_a_bytes = axum::body::to_bytes(list_a.into_body(), usize::MAX)
        .await
        .unwrap();
    let list_a_json: serde_json::Value = serde_json::from_slice(&list_a_bytes).unwrap();
    assert_eq!(list_a_json["data"].as_array().unwrap().len(), 1);

    let list_b = router
        .list_conversation_items(None, conv_b_id, None, None, None)
        .await;
    let list_b_bytes = axum::body::to_bytes(list_b.into_body(), usize::MAX)
        .await
        .unwrap();
    let list_b_json: serde_json::Value = serde_json::from_slice(&list_b_bytes).unwrap();
    assert_eq!(list_b_json["data"].as_array().unwrap().len(), 1);

    // Delete from conversation A
    router
        .delete_conversation_item(None, conv_a_id, item_id)
        .await;

    // Should be removed from A
    let list_a2 = router
        .list_conversation_items(None, conv_a_id, None, None, None)
        .await;
    let list_a2_bytes = axum::body::to_bytes(list_a2.into_body(), usize::MAX)
        .await
        .unwrap();
    let list_a2_json: serde_json::Value = serde_json::from_slice(&list_a2_bytes).unwrap();
    assert_eq!(list_a2_json["data"].as_array().unwrap().len(), 0);

    // Should still exist in B (soft delete)
    let list_b2 = router
        .list_conversation_items(None, conv_b_id, None, None, None)
        .await;
    let list_b2_bytes = axum::body::to_bytes(list_b2.into_body(), usize::MAX)
        .await
        .unwrap();
    let list_b2_json: serde_json::Value = serde_json::from_slice(&list_b2_bytes).unwrap();
    assert_eq!(list_b2_json["data"].as_array().unwrap().len(), 1);

    // Item should still be directly gettable
    let get_resp = router
        .get_conversation_item(None, conv_b_id, item_id, None)
        .await;
    assert_eq!(get_resp.status(), StatusCode::OK);
}<|MERGE_RESOLUTION|>--- conflicted
+++ resolved
@@ -1,19 +1,12 @@
 // Integration test for Responses API
 
 use axum::http::StatusCode;
-<<<<<<< HEAD
-use sglang_router_rs::protocols::{
-    GenerationRequest, ReasoningEffort, ResponseInput, ResponseReasoningParam, ResponseTool,
-    ResponseToolType, ResponsesRequest, ServiceTier, ToolChoice, ToolChoiceValue, Truncation,
-    UsageInfo,
-=======
 use sglang_router_rs::protocols::common::{
     GenerationRequest, ToolChoice, ToolChoiceValue, UsageInfo,
 };
 use sglang_router_rs::protocols::responses::{
-    ReasoningEffort, ResponseInput, ResponseReasoningParam, ResponseStatus, ResponseTool,
-    ResponseToolType, ResponsesRequest, ResponsesResponse, ServiceTier, Truncation,
->>>>>>> b07380ab
+    ReasoningEffort, ResponseInput, ResponseReasoningParam, ResponseTool, ResponseToolType,
+    ResponsesRequest, ServiceTier, Truncation,
 };
 
 mod common;
