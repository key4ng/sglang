"""
gRPC backend tests for Response API (including Harmony).

Run with:
    python3 -m pytest py_test/e2e_response_api/backends/test_grpc_backend.py -v
    python3 -m unittest e2e_response_api.backends.test_grpc_backend.TestGrpcBackend
"""

import sys
import unittest
from pathlib import Path

# Add e2e_response_api directory for imports
_TEST_DIR = Path(__file__).parent.parent
sys.path.insert(0, str(_TEST_DIR))

# Import local modules
from mixins.function_call import FunctionCallingBaseTest
from mixins.mcp import MCPTests
from mixins.state_management import StateManagementTests
from mixins.structured_output import StructuredOutputBaseTest
from router_fixtures import popen_launch_workers_and_router
from util import kill_process_tree


<<<<<<< HEAD
class TestGrpcBackend(StateManagementTests, MCPTests, StructuredOutputBaseTest):
    """End to end tests for gRPC backend."""
=======
class TestGrpcBackend(StateManagementTests, MCPTests):
    """End to end tests for gRPC backend (Regular backend with Llama)."""
>>>>>>> 78c58621

    @classmethod
    def setUpClass(cls):
        cls.model = "/home/ubuntu/models/meta-llama/Llama-3.1-8B-Instruct"
        cls.base_url_port = "http://127.0.0.1:30030"

        cls.cluster = popen_launch_workers_and_router(
            cls.model,
            cls.base_url_port,
            timeout=90,
            num_workers=1,
            tp_size=2,
            policy="round_robin",
            router_args=["--history-backend", "memory", "--tool-call-parser", "llama"],
        )

        cls.base_url = cls.cluster["base_url"]

    @classmethod
    def tearDownClass(cls):
        kill_process_tree(cls.cluster["router"].pid)
        for worker in cls.cluster.get("workers", []):
            kill_process_tree(worker.pid)

    def test_previous_response_id_chaining(self):
        super().test_previous_response_id_chaining()

    @unittest.skip("TODO: return 501 Not Implemented")
    def test_conversation_with_multiple_turns(self):
        super().test_conversation_with_multiple_turns()

    @unittest.skip("TODO: decode error message")
    def test_mutually_exclusive_parameters(self):
        super().test_mutually_exclusive_parameters()

    def test_mcp_basic_tool_call_streaming(self):
        return super().test_mcp_basic_tool_call_streaming()

    # Inherited from MCPTests:
    # - test_mcp_basic_tool_call
    # - test_mcp_basic_tool_call_streaming
    # - test_mixed_mcp_and_function_tools (requires external MCP server)
    # - test_mixed_mcp_and_function_tools_streaming (requires external MCP server)

<<<<<<< HEAD
class TestHarmonyBackend(
    StateManagementTests, MCPTests, FunctionCallingBaseTest, StructuredOutputBaseTest
):
=======

class TestGrpcHarmonyBackend(StateManagementTests, MCPTests, FunctionCallingBaseTest):
>>>>>>> 78c58621
    """End to end tests for Harmony backend."""

    @classmethod
    def setUpClass(cls):
        cls.model = "/home/ubuntu/models/openai/gpt-oss-20b"
        cls.base_url_port = "http://127.0.0.1:30030"

        cls.cluster = popen_launch_workers_and_router(
            cls.model,
            cls.base_url_port,
            timeout=90,
            num_workers=1,
            tp_size=2,
            policy="round_robin",
            router_args=["--history-backend", "memory"],
        )

        cls.base_url = cls.cluster["base_url"]

    @classmethod
    def tearDownClass(cls):
        kill_process_tree(cls.cluster["router"].pid)
        for worker in cls.cluster.get("workers", []):
            kill_process_tree(worker.pid)

    def test_previous_response_id_chaining(self):
        super().test_previous_response_id_chaining()

    @unittest.skip(
        "TODO: fix requests.exceptions.JSONDecodeError: Expecting value: line 1 column 1 (char 0)"
    )
    def test_mutually_exclusive_parameters(self):
        super().test_mutually_exclusive_parameters()

    @unittest.skip("TODO: 501 Not Implemented")
    def test_conversation_with_multiple_turns(self):
        super().test_conversation_with_multiple_turns()

    # Inherited from MCPTests:
    # - test_mcp_basic_tool_call
    # - test_mcp_basic_tool_call_streaming
    # - test_mixed_mcp_and_function_tools (requires external MCP server)
    # - test_mixed_mcp_and_function_tools_streaming (requires external MCP server)


if __name__ == "__main__":
    unittest.main()<|MERGE_RESOLUTION|>--- conflicted
+++ resolved
@@ -23,13 +23,8 @@
 from util import kill_process_tree
 
 
-<<<<<<< HEAD
 class TestGrpcBackend(StateManagementTests, MCPTests, StructuredOutputBaseTest):
-    """End to end tests for gRPC backend."""
-=======
-class TestGrpcBackend(StateManagementTests, MCPTests):
     """End to end tests for gRPC backend (Regular backend with Llama)."""
->>>>>>> 78c58621
 
     @classmethod
     def setUpClass(cls):
@@ -74,14 +69,10 @@
     # - test_mixed_mcp_and_function_tools (requires external MCP server)
     # - test_mixed_mcp_and_function_tools_streaming (requires external MCP server)
 
-<<<<<<< HEAD
-class TestHarmonyBackend(
+
+class TestGrpcHarmonyBackend(
     StateManagementTests, MCPTests, FunctionCallingBaseTest, StructuredOutputBaseTest
 ):
-=======
-
-class TestGrpcHarmonyBackend(StateManagementTests, MCPTests, FunctionCallingBaseTest):
->>>>>>> 78c58621
     """End to end tests for Harmony backend."""
 
     @classmethod
