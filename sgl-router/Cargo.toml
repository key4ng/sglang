--- conflicted
+++ resolved
@@ -48,11 +48,8 @@
 metrics-exporter-prometheus = "0.17.0"
 uuid = { version = "1.10", features = ["v4", "serde"] }
 thiserror = "2.0.12"
-<<<<<<< HEAD
 async-openai = "0.27.0"
-=======
 regex = "1.10"
->>>>>>> 1cee6362
 url = "2.5.4"
 tokio-stream = { version = "0.1", features = ["sync"] }
 anyhow = "1.0"
