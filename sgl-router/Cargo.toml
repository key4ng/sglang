--- conflicted
+++ resolved
@@ -69,11 +69,8 @@
     "reqwest",
     "auth"] }
 serde_yaml = "0.9"
-<<<<<<< HEAD
 oracle = { version = "0.6.3", features = ["chrono"] }
-=======
 subtle = "2.6"
->>>>>>> 32d89373
 
 # gRPC and Protobuf dependencies
 tonic = { version = "0.12", features = ["tls", "gzip", "transport"] }
