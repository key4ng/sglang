--- conflicted
+++ resolved
@@ -19,10 +19,7 @@
 use tracing::{error, info, warn, Level};
 
 use crate::{
-<<<<<<< HEAD
-=======
     app_context::AppContext,
->>>>>>> e51046be
     config::{RouterConfig, RoutingMode},
     core::{
         worker_to_info,
@@ -30,16 +27,7 @@
             create_worker_registration_workflow, create_worker_removal_workflow, LoggingSubscriber,
             WorkflowEngine,
         },
-<<<<<<< HEAD
-        ConnectionMode, Job, JobQueue, JobQueueConfig, LoadMonitor, WorkerManager, WorkerRegistry,
-        WorkerType,
-    },
-    data_connector::{
-        create_storage, SharedConversationItemStorage, SharedConversationStorage,
-        SharedResponseStorage,
-=======
         Job, JobQueue, JobQueueConfig, WorkerManager, WorkerType,
->>>>>>> e51046be
     },
     logging::{self, LoggingConfig},
     metrics::{self, PrometheusConfig},
@@ -730,171 +718,8 @@
         config.max_payload_size / (1024 * 1024)
     );
 
-<<<<<<< HEAD
-    // FIXME: Current implementation creates a single HTTP client for all workers.
-    // This works well for single security domain deployments where all workers share
-    // the same CA and can accept the same client certificate.
-    //
-    // For multi-domain deployments (e.g., different model families with different CAs),
-    // this architecture needs significant refactoring:
-    // 1. Move client creation into worker registration workflow (per-worker clients)
-    // 2. Store client per worker in WorkerRegistry
-    // 3. Update PDRouter and other routers to fetch client from worker
-    // 4. Add per-worker TLS spec in WorkerConfigRequest
-    //
-    // Current single-domain approach is sufficient for most deployments.
-    //
-    // Use rustls TLS backend when TLS/mTLS is configured (client cert or CA certs provided).
-    // This ensures proper PKCS#8 key format support. For plain HTTP workers, use default
-    // backend to avoid unnecessary TLS initialization overhead.
-    let has_tls_config = config.router_config.client_identity.is_some()
-        || !config.router_config.ca_certificates.is_empty();
-
-    let mut client_builder = Client::builder()
-        .pool_idle_timeout(Some(Duration::from_secs(50)))
-        .pool_max_idle_per_host(500)
-        .timeout(Duration::from_secs(config.request_timeout_secs))
-        .connect_timeout(Duration::from_secs(10))
-        .tcp_nodelay(true)
-        .tcp_keepalive(Some(Duration::from_secs(30)));
-
-    // Force rustls backend when TLS is configured
-    if has_tls_config {
-        client_builder = client_builder.use_rustls_tls();
-        info!("Using rustls TLS backend for TLS/mTLS connections");
-    }
-
-    // Configure mTLS client identity if provided (certificates already loaded during config creation)
-    if let Some(identity_pem) = &config.router_config.client_identity {
-        let identity = reqwest::Identity::from_pem(identity_pem)?;
-        client_builder = client_builder.identity(identity);
-        info!("mTLS client authentication enabled");
-    }
-
-    // Add CA certificates for verifying worker TLS (certificates already loaded during config creation)
-    for ca_cert in &config.router_config.ca_certificates {
-        let cert = reqwest::Certificate::from_pem(ca_cert)?;
-        client_builder = client_builder.add_root_certificate(cert);
-    }
-    if !config.router_config.ca_certificates.is_empty() {
-        info!(
-            "Added {} CA certificate(s) for worker verification",
-            config.router_config.ca_certificates.len()
-        );
-    }
-
-    let client = client_builder
-        .build()
-        .expect("Failed to create HTTP client");
-
-    // Initialize rate limiter
-    let rate_limiter = match config.router_config.max_concurrent_requests {
-        n if n <= 0 => None,
-        n => {
-            let rate_limit_tokens = config
-                .router_config
-                .rate_limit_tokens_per_second
-                .filter(|&t| t > 0)
-                .unwrap_or(n);
-            Some(Arc::new(TokenBucket::new(
-                n as usize,
-                rate_limit_tokens as usize,
-            )))
-        }
-    };
-
-    // Initialize tokenizer and parser factories for gRPC mode
-    let (tokenizer, reasoning_parser_factory, tool_parser_factory) = if matches!(
-        config.router_config.connection_mode,
-        ConnectionMode::Grpc { .. }
-    ) {
-        let tokenizer_path = config
-            .router_config
-            .tokenizer_path
-            .clone()
-            .or_else(|| config.router_config.model_path.clone())
-            .ok_or_else(|| {
-                "gRPC mode requires either --tokenizer-path or --model-path to be specified"
-                    .to_string()
-            })?;
-
-        let base_tokenizer =
-                tokenizer_factory::create_tokenizer_with_chat_template_blocking(
-                    &tokenizer_path,
-                    config.router_config.chat_template.as_deref(),
-                )
-                .map_err(|e| {
-                    format!(
-                        "Failed to create tokenizer from '{}': {}. \
-                        Ensure the path is valid and points to a tokenizer file (tokenizer.json) \
-                        or a HuggingFace model ID. For directories, ensure they contain tokenizer files.",
-                        tokenizer_path, e
-                    )
-                })?;
-
-        // Conditionally wrap with caching layer if at least one cache is enabled
-        let tokenizer = if config.router_config.tokenizer_cache.enable_l0
-            || config.router_config.tokenizer_cache.enable_l1
-        {
-            let cache_config = CacheConfig {
-                enable_l0: config.router_config.tokenizer_cache.enable_l0,
-                l0_max_entries: config.router_config.tokenizer_cache.l0_max_entries,
-                enable_l1: config.router_config.tokenizer_cache.enable_l1,
-                l1_max_memory: config.router_config.tokenizer_cache.l1_max_memory,
-            };
-            Some(Arc::new(CachedTokenizer::new(base_tokenizer, cache_config)) as Arc<dyn Tokenizer>)
-        } else {
-            // Use base tokenizer directly without caching
-            Some(base_tokenizer)
-        };
-        let reasoning_parser_factory = Some(ReasoningParserFactory::new());
-        let tool_parser_factory = Some(ToolParserFactory::new());
-
-        (tokenizer, reasoning_parser_factory, tool_parser_factory)
-    } else {
-        (None, None, None)
-    };
-
-    // Initialize worker registry and policy registry
-    let worker_registry = Arc::new(WorkerRegistry::new());
-    let policy_registry = Arc::new(PolicyRegistry::new(config.router_config.policy.clone()));
-
-    // Initialize storage backends using factory
-    let (response_storage, conversation_storage, conversation_item_storage) =
-        create_storage(&config.router_config)?;
-
-    // Initialize load monitor
-    let load_monitor = Some(Arc::new(LoadMonitor::new(
-        worker_registry.clone(),
-        policy_registry.clone(),
-        client.clone(),
-        config.router_config.worker_startup_check_interval_secs,
-    )));
-
-    // Create empty OnceLock for worker job queue and workflow engine (will be initialized below)
-    let worker_job_queue = Arc::new(OnceLock::new());
-    let workflow_engine = Arc::new(OnceLock::new());
-
-    // Create AppContext with all initialized components
-    let app_context = AppContext::new(
-        config.router_config.clone(),
-        client.clone(),
-        rate_limiter,
-        tokenizer,
-        reasoning_parser_factory,
-        tool_parser_factory,
-        worker_registry,
-        policy_registry,
-        response_storage,
-        conversation_storage,
-        conversation_item_storage,
-        load_monitor,
-        worker_job_queue,
-        workflow_engine,
-=======
     let app_context = Arc::new(
         AppContext::from_config(config.router_config.clone(), config.request_timeout_secs).await?,
->>>>>>> e51046be
     );
 
     let weak_context = Arc::downgrade(&app_context);
