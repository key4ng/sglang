name: PR Test (Rust)

on:
  push:
    branches: [ main ]
    paths:
      - "sgl-router/**"
  pull_request:
    branches: [ main ]
    paths:
      - "sgl-router/**"
  workflow_dispatch:

concurrency:
  group: pr-test-rust-${{ github.ref }}
  cancel-in-progress: true

jobs:
  unit-test-rust:
    if: github.repository == 'sgl-project/sglang' || github.event_name == 'pull_request'
    runs-on: ubuntu-latest
    steps:
      - name: Checkout code
        uses: actions/checkout@v4

      - name: Install dependencies
        run: |
          bash scripts/ci/ci_install_rust.sh

      - name: Rust cache
        uses: Swatinem/rust-cache@v2
        with:
          workspaces: sgl-router

      - name: Run lint
        run: |
          source "$HOME/.cargo/env"
          cd sgl-router/
          cargo clippy --all-targets --all-features -- -D warnings

      - name: Run fmt
        run: |
          source "$HOME/.cargo/env"
          cd sgl-router/
          cargo fmt -- --check

      - name: Run Rust tests
        timeout-minutes: 20
        run: |
          source "$HOME/.cargo/env"
          cd sgl-router/
          cargo test

      - name: Check benchmark compilation
        run: |
          source "$HOME/.cargo/env"
          cd sgl-router/
          cargo check --benches

      - name: Quick benchmark sanity check
        timeout-minutes: 15
        run: |
          source "$HOME/.cargo/env"
          cd sgl-router/
          # Run quick benchmarks to ensure they work using Python script
          python3 scripts/run_benchmarks.py --quick

  e2e-python:
    if: github.repository == 'sgl-project/sglang' || github.event_name == 'pull_request'
    runs-on: BM.A10.4
    timeout-minutes: 30
    steps:
      - name: Checkout code
        uses: actions/checkout@v4

      - name: Install rust dependencies
        run: |
          bash scripts/ci/ci_install_rust.sh

      - name: Install SGLang dependencies
        run: |
          sudo bash scripts/ci/ci_install_dependency.sh

      - name: Build python binding
        run: |
          source "$HOME/.cargo/env"
          cd sgl-router
          pip install setuptools-rust wheel build
          python3 -m build
          pip install --force-reinstall dist/*.whl


      - name: Run Python unit tests
        run: |
          cd sgl-router
          source "$HOME/.cargo/env"
          pip install pytest pytest-cov pytest-xdist
          pytest -q py_test/unit --cov=sglang_router --cov-report=term-missing --cov-fail-under=80
<<<<<<< HEAD
=======

      - name: Run Python integration tests
        run: |
          cd sgl-router
          source "$HOME/.cargo/env"
          # Integration tests use FastAPI/uvicorn for mock workers
          pip install fastapi uvicorn orjson
          pytest -q -m integration
>>>>>>> 3fa62da7

      - name: Run Python integration tests
        run: |
          cd sgl-router
          source "$HOME/.cargo/env"
          # Integration tests use FastAPI/uvicorn for mock workers
          pip install fastapi uvicorn orjson
          pytest -q -m integration

      - name: Run Python E2E tests
        run: |
          bash scripts/killall_sglang.sh "nuk_gpus"
          cd sgl-router
          pytest -q -m e2e

  finish:
    needs: [unit-test-rust, e2e-python]
    runs-on: ubuntu-latest
    steps:
      - name: Finish
        run: echo "This is an empty step to ensure that all jobs are completed."<|MERGE_RESOLUTION|>--- conflicted
+++ resolved
@@ -96,8 +96,6 @@
           source "$HOME/.cargo/env"
           pip install pytest pytest-cov pytest-xdist
           pytest -q py_test/unit --cov=sglang_router --cov-report=term-missing --cov-fail-under=80
-<<<<<<< HEAD
-=======
 
       - name: Run Python integration tests
         run: |
@@ -106,7 +104,6 @@
           # Integration tests use FastAPI/uvicorn for mock workers
           pip install fastapi uvicorn orjson
           pytest -q -m integration
->>>>>>> 3fa62da7
 
       - name: Run Python integration tests
         run: |
